import isDate from 'date-fns/isDate'

export function flip<K extends string, V extends string>(obj: Record<K, V>): Record<V, K> {
  const result = {} as Record<V, K>

  for (const key in obj) {
    if (Object.prototype.hasOwnProperty.call(obj, key)) {
      result[obj[key]] = key
    }
  }

  return result
}

export function omit<T extends Record<string, unknown>, K extends (keyof T)[]>(source: T, keys: K): Omit<T, K[number]> {
  const copy = { ...source }

  keys.forEach(key => delete copy[key])

  return copy
}

export function clone<T>(source: T): T {
<<<<<<< HEAD
  return JSON.parse(JSON.stringify(source))
=======
  if (source === null || typeof source !== 'object') {
    return source
  }

  if (isDate(source)) {
    // eslint-disable-next-line @typescript-eslint/ban-ts-comment
    // @ts-expect-error
    return new Date(source)
  }

  const copy = new (source as any).constructor()

  for (const key in source) {
    copy[key] = clone(source[key])
  }

  return copy
>>>>>>> 9ee7b059
}<|MERGE_RESOLUTION|>--- conflicted
+++ resolved
@@ -21,9 +21,6 @@
 }
 
 export function clone<T>(source: T): T {
-<<<<<<< HEAD
-  return JSON.parse(JSON.stringify(source))
-=======
   if (source === null || typeof source !== 'object') {
     return source
   }
@@ -41,5 +38,4 @@
   }
 
   return copy
->>>>>>> 9ee7b059
 }