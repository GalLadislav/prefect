<template>
  <p-layout-well class="flow-run">
    <template #header>
      Flow run {{ flowRunId }}
    </template>

    <p-tabs :tabs="tabs">
      <template #logs>
        <div>
          Logs
        </div>
        <div v-for="log in logs" :key="log.id">
          {{ logs }}
        </div>
        <PButton @click="nextLogsPage">
          Next log
        </PButton>
      </template>
      <template #task-runs>
        <div>Task Runs</div>
        <TaskRunsSort v-model="selectedTaskRunSortOption" />
        <div v-for="taskRun in taskRuns" :key="taskRun.id">
          {{ taskRun }}
        </div>
        <PButton @click="nextRunPage">
          Next run
        </PButton>
      </template>
      <template #sub-flow-runs>
        <FlowRunList :flow-runs="subFlowRuns" :selected="selectedSubFlowRuns" disabled @bottom="loadMoreSubFlowRuns" />
      </template>
    </p-tabs>

    <div>
      {{ flowRunDetails }}
    </div>

    <div v-if="flowRunDetails?.flowId">
      <div>
        Flow Run Flow
      </div>
      {{ flowRunFlow }}
    </div>

    <div v-if="flowRunDeploymentId">
      <div>
        Flow Run Deployment
      </div>
      {{ flowRunDeployment }}
    </div>


    <div>
      Flow Run Graph
    </div>

    <div>
      {{ flowRunGraph }}
    </div>

    <div>
      Sub Flow Runs
    </div>

    <div>
      {{ subFlowRunTasks }}
    </div>
  </p-layout-well>
</template>

<script lang="ts" setup>
  import { useRouteParam, Log, LogsRequestFilter, TaskRun, FlowRunsFilter, UnionFilters, LogsRequestSort, FlowRunList, useUnionFiltersSubscription, TaskRunsSort, TaskRunSortValues } from '@prefecthq/orion-design'
  import { PButton } from '@prefecthq/prefect-design'
<<<<<<< HEAD
  import { useSubscription, SubscriptionOptions } from '@prefecthq/vue-compositions'
  import { computed, ref, watch, watchEffect } from 'vue'
=======
  import { useSubscription } from '@prefecthq/vue-compositions'
  import { SubscriptionOptions } from '@prefecthq/vue-compositions/src/subscribe/types'
  import { computed, ref, watch } from 'vue'
>>>>>>> 0f36da6b
  import { deploymentsApi } from '@/services/deploymentsApi'
  import { flowRunsApi } from '@/services/flowRunsApi'
  import { flowsApi } from '@/services/flowsApi'
  import { logsApi } from '@/services/logsApi'
  import { taskRunsApi } from '@/services/taskRunsApi'

  const tabs = ['Logs', 'Task Runs', 'Sub Flow Runs']

  const flowRunId = useRouteParam('id')
  const options: SubscriptionOptions = { interval:  5000 }

  const flowRunDetailsSubscription = useSubscription(flowRunsApi.getFlowRun, [flowRunId.value], options)
  const flowRunDetails = computed(()=> flowRunDetailsSubscription.response)

  const flowRunFlowId = computed(()=> flowRunDetails.value?.flowId)
  const flowRunFlowSubscription = computed(() => flowRunFlowId.value ? useSubscription(flowsApi.getFlow, [flowRunFlowId.value], options) : null)
  const flowRunFlow = computed(()=> flowRunFlowSubscription.value?.response)

  const flowRunDeploymentId = computed(()=> flowRunDetails.value?.deploymentId)
  const flowRunDeploymentSubscription = computed(()=> flowRunDeploymentId.value ? useSubscription(deploymentsApi.getDeployment, [flowRunDeploymentId.value], options) : null)
  const flowRunDeployment = computed(()=> flowRunDeploymentSubscription.value?.response ?? 'No Deployment')

  const flowRunGraphSubscription = useSubscription(flowRunsApi.getFlowRunsGraph, [flowRunId], options)
  const flowRunGraph = computed(()=> flowRunGraphSubscription.response ?? '')

  const logLevelOptions = [
    { label: 'Critical only', value: 50 },
    { label: 'Error and above', value: 40 },
    { label: 'Warning and above', value: 30 },
    { label: 'Info and above', value: 20 },
    { label: 'Debug and above', value: 10 },
    { label: 'All log levels', value: 0 },
  ] as const
  const logLevelFilter = ref<typeof logLevelOptions[number]['value']>(0)
  const logsOffset = ref<number>(0)
  const logsLimit = ref<number>(1)
  const logsSort = ref<LogsRequestSort>('TIMESTAMP_DESC')
  const logsFilter = computed<LogsRequestFilter>(() => ({
    logs: {
      flow_run_id: {
        any_: [flowRunId.value],
      },
      level: {
        ge_: logLevelFilter.value,
      },
    },
    offset: logsOffset.value,
    limit: logsLimit.value,
    sort: logsSort.value,
  }))
  const logsSubscription = useSubscription(logsApi.getLogs, [logsFilter], options)
  const logs = computed<Log[]>(() => logsSubscription.response ?? [])
  // for demo only!
  const nextLogsPage = (): void => {
    logsOffset.value +=logsLimit.value
  }

  const taskRunsOffset = ref<number>(0)
  const taskRunsLimit = ref<number>(10)
  const selectedTaskRunSortOption = ref<TaskRunSortValues>('EXPECTED_START_TIME_DESC')
  const taskRunsFilter = computed<FlowRunsFilter>(() => {
    return {
      flow_runs: {
        id: {
          any_: [flowRunId.value],
        },
      },
      offset: taskRunsOffset.value,
      limit: taskRunsLimit.value,
      sort: selectedTaskRunSortOption.value,
    }
  })
  const subscription = useSubscription(taskRunsApi.getTaskRuns, [taskRunsFilter], options)
  const taskRuns = computed<TaskRun[]>(() => subscription.response ?? [])

  // for demo only!
  const nextRunPage = (): void => {
    taskRunsOffset.value +=logsLimit.value
  }

  const subFlowRunTasksFilter = computed<UnionFilters>(() => ({
    sort: 'EXPECTED_START_TIME_DESC',
    flow_runs: {
      id: {
        any_: [flowRunId.value],
      },
    },
    task_runs: {
      subflow_runs: {
        exists_: true,
      },
    },
  }))

  const subFlowRunTasksSubscription = useUnionFiltersSubscription(taskRunsApi.getTaskRuns, [subFlowRunTasksFilter])
  const subFlowRunTasks = computed(()=> subFlowRunTasksSubscription.response ?? [])
  const subFlowRunTaskIds = computed(() => subFlowRunTasks.value.map(({ id }) => id))

  const subFlowRunsFilter = computed<UnionFilters>(() => ({
    sort: 'EXPECTED_START_TIME_DESC',
    flow_runs: {
      id: {
        any_: subFlowRunTaskIds.value,
      },
    },
  }))

  const subFlowRunsSubscription = useUnionFiltersSubscription(flowRunsApi.getFlowRuns, [subFlowRunsFilter])
  const subFlowRuns = computed(() => subFlowRunsSubscription.response ?? [])
  const selectedSubFlowRuns = ref([])

  function loadMoreSubFlowRuns(): void {
    const unwatch = watch(subFlowRunTaskIds, () => {
      subFlowRunsSubscription.loadMore()
      unwatch()
    })

    subFlowRunTasksSubscription.loadMore()
  }
</script>
<|MERGE_RESOLUTION|>--- conflicted
+++ resolved
@@ -71,14 +71,8 @@
 <script lang="ts" setup>
   import { useRouteParam, Log, LogsRequestFilter, TaskRun, FlowRunsFilter, UnionFilters, LogsRequestSort, FlowRunList, useUnionFiltersSubscription, TaskRunsSort, TaskRunSortValues } from '@prefecthq/orion-design'
   import { PButton } from '@prefecthq/prefect-design'
-<<<<<<< HEAD
   import { useSubscription, SubscriptionOptions } from '@prefecthq/vue-compositions'
-  import { computed, ref, watch, watchEffect } from 'vue'
-=======
-  import { useSubscription } from '@prefecthq/vue-compositions'
-  import { SubscriptionOptions } from '@prefecthq/vue-compositions/src/subscribe/types'
   import { computed, ref, watch } from 'vue'
->>>>>>> 0f36da6b
   import { deploymentsApi } from '@/services/deploymentsApi'
   import { flowRunsApi } from '@/services/flowRunsApi'
   import { flowsApi } from '@/services/flowsApi'
