// todo: rename this to StateType
export type State =
  | 'COMPLETED'
  | 'RUNNING'
  | 'SCHEDULED'
  | 'PENDING'
  | 'FAILED'
  | 'CANCELLED'

export type StateName =
  | 'Completed'
  | 'Running'
  | 'Scheduled'
  | 'Pending'
  | 'Failed'
  | 'Cancelled'

export type StateDirection = 1 | -1
export type StateIcon = `pi-${Lowercase<State>}`
export type StateColor = `var(--${Lowercase<State>})`

export class States {
  public static readonly COMPLETED = 'COMPLETED'
  public static readonly RUNNING = 'RUNNING'
  public static readonly SCHEDULED = 'SCHEDULED'
  public static readonly PENDING = 'PENDING'
  public static readonly FAILED = 'FAILED'
  public static readonly CANCELLED = 'CANCELLED'
}

export const StateNames: ReadonlyMap<State, StateName> = new Map([
  [States.COMPLETED, 'Completed'],
  [States.RUNNING, 'Running'],
  [States.SCHEDULED, 'Scheduled'],
  [States.PENDING, 'Pending'],
  [States.FAILED, 'Failed'],
<<<<<<< HEAD
  [States.CANCELLED, 'Canceled']
=======
  [States.CANCELLED, 'Cancelled']
>>>>>>> d0fd2d75
])

export const StateDirections: ReadonlyMap<State, StateDirection> = new Map([
  [States.COMPLETED, -1],
  [States.RUNNING, -1],
  [States.SCHEDULED, -1],
  [States.PENDING, -1],
  [States.FAILED, 1],
  [States.CANCELLED, 1]
])

export const StateIcons: ReadonlyMap<State, StateIcon> = new Map([
  [States.COMPLETED, 'pi-completed'],
  [States.RUNNING, 'pi-running'],
  [States.SCHEDULED, 'pi-scheduled'],
  [States.PENDING, 'pi-pending'],
  [States.FAILED, 'pi-failed'],
  [States.CANCELLED, 'pi-cancelled']
])

export const StateColors: ReadonlyMap<State, StateColor> = new Map([
  [States.COMPLETED, 'var(--completed)'],
  [States.RUNNING, 'var(--running)'],
  [States.SCHEDULED, 'var(--scheduled)'],
  [States.PENDING, 'var(--pending)'],
  [States.FAILED, 'var(--failed)'],
  [States.CANCELLED, 'var(--cancelled)']
])<|MERGE_RESOLUTION|>--- conflicted
+++ resolved
@@ -34,11 +34,7 @@
   [States.SCHEDULED, 'Scheduled'],
   [States.PENDING, 'Pending'],
   [States.FAILED, 'Failed'],
-<<<<<<< HEAD
-  [States.CANCELLED, 'Canceled']
-=======
   [States.CANCELLED, 'Cancelled']
->>>>>>> d0fd2d75
 ])
 
 export const StateDirections: ReadonlyMap<State, StateDirection> = new Map([
