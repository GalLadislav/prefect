<template>
  <div>
    <row class="filter-row py-1 my-1" hide-scrollbars>
      <button-card
        v-for="filter in premadeFilters"
        :key="filter.label"
        class="filter-card-button"
        shadow="sm"
      >
        <div class="d-flex justify-space-between align-center px-1">
          <div>
            <span class="font--secondary subheader">
              {{ filter.count || '--' }}
            </span>
            <span class="ml-1 body">{{ filter.label }}</span>
          </div>
          <i class="pi pi-filter-3-line pi-lg" />
        </div>
      </button-card>
    </row>

    <div class="chart-section">
      <Card class="run-history" shadow="sm">
        <template v-slot:header>
          <div class="subheader py-1 px-2">Run History</div>
        </template>

        <div class="px-2 pb-1 flex-grow-1">
          <RunHistoryChart
            v-if="run_history_buckets && run_history_buckets.length"
            :items="run_history_buckets"
            background-color="blue-5"
            show-axis
          />
          <div v-else class="font--secondary subheader no-data"> -- </div>
        </div>
      </Card>

      <Card class="run-duration flex-grow-0" shadow="sm">
        <template v-slot:aside>
          <div class="pl-2 pt-1" style="width: 100px">
            <div class="font--secondary subheader">--</div>
            <div class="body">Duration</div>
          </div>
        </template>
        <div class="chart px-1">
          <BarChart :items="run_duration_items" height="117px" />
        </div>
      </Card>

      <Card class="run-lateness flex-grow-0" shadow="sm">
        <template v-slot:aside>
          <div class="pl-2 pt-1" style="width: 100px">
            <div class="font--secondary subheader">--</div>
            <div class="body">Lateness</div>
          </div>
        </template>
        <div class="chart px-1">
          <BarChart :items="run_lateness_items" height="117px" />
        </div>
      </Card>
    </div>

    <Tabs v-model="resultsTab" class="mt-5">
      <Tab href="flows" class="subheader">
        <i class="pi pi-flow pi-lg mr-1" />
        Flows
        <span
          class="result-badge caption ml-1"
          :class="{ active: resultsTab == 'flows' }"
        >
          {{ flows.length }}
        </span>
      </Tab>
      <Tab href="deployments" class="subheader">
        <i class="pi pi-map-pin-line pi-lg mr-1" />
        Deployments
        <span
          class="result-badge caption ml-1"
          :class="{ active: resultsTab == 'deployments' }"
        >
          {{ datasets['deployments'].length }}
        </span>
      </Tab>
      <Tab href="flow-runs" class="subheader">
        <i class="pi pi-flow-run pi-lg mr-1" />
        Flow Runs
        <span
          class="result-badge caption ml-1"
          :class="{ active: resultsTab == 'flow-runs' }"
        >
          {{ datasets['flow-runs'].length }}
        </span>
      </Tab>
      <Tab href="task-runs" class="subheader">
        <i class="pi pi-task pi-lg mr-1" />
        Task Runs
        <span
          class="result-badge caption ml-1"
          :class="{ active: resultsTab == 'task-runs' }"
        >
          {{ datasets['task-runs'].length }}
        </span>
      </Tab>
    </Tabs>

    <div v-if="resultsCount > 0" class="font--secondary caption my-2">
      {{ resultsCount }} Result{{ resultsCount !== 1 ? 's' : '' }}
    </div>

    <div v-if="resultsCount === 0" class="text-center my-8">
      <h2> No Results Found </h2>
      <div v-if="resultsTab == 'deployments'" class="mt-2">
        Deployments can only be created using the Prefect CLI
      </div>
    </div>

    <transition name="fade" mode="out-in">
      <div v-if="resultsTab == 'flows'">
        <list>
          <flow-list-item v-for="flow in flows" :key="flow.id" :flow="flow" />
        </list>
      </div>

      <div v-else-if="resultsTab == 'deployments'">
        <list>
          <deployment-list-item
            v-for="deployment in datasets['deployments']"
            :key="deployment.id"
            :deployment="deployment"
          />
        </list>
      </div>
      <div v-else-if="resultsTab == 'flow-runs'">
        <list>
          <flow-run-list-item
            v-for="run in datasets['flow-runs']"
            :key="run.id"
            :run="run"
          />
        </list>
      </div>

      <div v-else-if="resultsTab == 'task-runs'">
        <list>
          <task-run-list-item
            v-for="run in datasets['task-runs']"
            :key="run.id"
            :run="run"
          />
        </list>
      </div>
    </transition>

    <hr class="results-hr mt-3" />
  </div>
</template>

<script lang="ts">
import { Options, Vue } from 'vue-class-component'
import { Api, Endpoints, Query, FlowsFilter } from '@/plugins/api'

import {
  default as RunHistoryChart,
  Bucket
} from '@/components/RunHistoryChart/RunHistoryChart.vue'

import BarChart from '@/components/BarChart/BarChart.vue'

import { Flow, FlowRun, Deployment, TaskRun } from '../objects'
<<<<<<< HEAD
=======

import { default as dataset_1 } from '@/util/run_history/24_hours.json'
import { default as dataset_2 } from '@/util/run_history/design.json'
import { default as lateness_dataset_1 } from '@/util/run_lateness/24_hours.json'
import { default as duration_dataset_1 } from '@/util/run_duration/24_hours.json'

// Temporary imports for dummy data
import { default as flowList } from '@/util/objects/flows.json'
import { default as deploymentList } from '@/util/objects/deployments.json'
import { default as flowRunList } from '@/util/objects/flow_runs.json'
import { default as taskRunList } from '@/util/objects/task_runs.json'
>>>>>>> 765d9d41

@Options({
  components: { BarChart, RunHistoryChart }
})
export default class Dashboard extends Vue {
<<<<<<< HEAD
  run_history_buckets: Bucket[] = []
=======
  flowsFilter: FlowsFilter = {}

  queries: { [key: string]: Query } = {
    flows: Api.query(Endpoints.flows, this.flowsFilter, {
      pollInterval: 2000
    })
  }

  run_history_buckets: Bucket[] = dataset_2
>>>>>>> 765d9d41

  run_lateness_items: Item[] = []
  run_duration_items: Item[] = []

  datasets: { [key: string]: Flow[] | Deployment[] | FlowRun[] | TaskRun[] } = {
    flows: [],
    deployments: [],
    'flow-runs': [],
    'task-runs': []
  }

  premadeFilters: { label: string; count: number | null }[] = [
    { label: 'Failed Runs', count: null },
    { label: 'Late Runs', count: null },
    { label: 'Upcoming Runs', count: null }
  ]

  resultsTab: string = 'deployments'

  get flows() {
    return this.queries.flows.response || []
  }

  get loading() {
    return this.queries.flows.loading
  }

  get resultsCount(): number {
    return this.datasets[this.resultsTab].length
  }

  refetch(): void {
    this.queries.flows.fetch()
  }

  startPolling(): void {
    this.queries.flows.startPolling()
  }

  stopPolling(): void {
    this.queries.flows.stopPolling()
  }
}
</script>

<style lang="scss" scoped>
@use '@/styles/views/dashboard.scss';
</style><|MERGE_RESOLUTION|>--- conflicted
+++ resolved
@@ -168,28 +168,11 @@
 import BarChart from '@/components/BarChart/BarChart.vue'
 
 import { Flow, FlowRun, Deployment, TaskRun } from '../objects'
-<<<<<<< HEAD
-=======
-
-import { default as dataset_1 } from '@/util/run_history/24_hours.json'
-import { default as dataset_2 } from '@/util/run_history/design.json'
-import { default as lateness_dataset_1 } from '@/util/run_lateness/24_hours.json'
-import { default as duration_dataset_1 } from '@/util/run_duration/24_hours.json'
-
-// Temporary imports for dummy data
-import { default as flowList } from '@/util/objects/flows.json'
-import { default as deploymentList } from '@/util/objects/deployments.json'
-import { default as flowRunList } from '@/util/objects/flow_runs.json'
-import { default as taskRunList } from '@/util/objects/task_runs.json'
->>>>>>> 765d9d41
 
 @Options({
   components: { BarChart, RunHistoryChart }
 })
 export default class Dashboard extends Vue {
-<<<<<<< HEAD
-  run_history_buckets: Bucket[] = []
-=======
   flowsFilter: FlowsFilter = {}
 
   queries: { [key: string]: Query } = {
@@ -198,8 +181,7 @@
     })
   }
 
-  run_history_buckets: Bucket[] = dataset_2
->>>>>>> 765d9d41
+  run_history_buckets: Bucket[] = []
 
   run_lateness_items: Item[] = []
   run_duration_items: Item[] = []
