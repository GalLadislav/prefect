<template>
  <ListItem class="list-item--flow-run" :icon="`pi-${stateType}`">
    <div class="list-item__title">
      <BreadCrumbs class="flex-grow-1" tag="h2" :crumbs="crumbs" />

      <div class="tag-container nowrap d-flex align-bottom">
        <StateLabel :name="state.name" :type="state.type" class="mr-1" />
        <Tags :tags="tags" class="caption" />
      </div>
    </div>

<<<<<<< HEAD
    <div v-if="media.sm" class="ml-auto mr-1 nowrap">
      <ButtonRounded disabled>
        {{ taskRunCount }} task run{{ taskRunCount == 1 ? '' : 's' }}
=======
    <div v-breakpoints="'sm'" class="ml-auto mr-1 nowrap">
      <ButtonRounded class="mr-1" disabled>
        {{ taskRunCount }} task {{ toPluralString('run', taskRunCount) }}
>>>>>>> 0b239f17
      </ButtonRounded>
    </div>

    <div v-if="media.md" class="chart-container mr-2">
      <RunHistoryChart
        :items="taskRunHistory"
        :interval-start="start"
        :interval-end="end"
        :interval-seconds="store.getters.globalFilter.intervalSeconds"
        static-median
        :padding="{ top: 3, bottom: 3, left: 6, right: 6, middle: 2 }"
        disable-popovers
      />
    </div>

    <div class="font--secondary item--duration mr-2">
      {{ duration }}
    </div>

    <router-link :to="`/flow-run/${item.id}`" class="icon-link">
      <i class="pi pi-arrow-right-s-line" />
    </router-link>
  </ListItem>
</template>

<script lang="ts" setup>
import { computed } from 'vue'
import RunHistoryChart from '@/components/RunHistoryChart/RunHistoryChart--Chart.vue'
import {
  Api,
  Query,
  Endpoints,
  TaskRunsFilter,
  FlowsFilter
} from '@/plugins/api'
import { FlowRun } from '@/typings/objects'
import { Buckets } from '@/typings/run_history'
import { useStore } from 'vuex'
import { secondsToApproximateString } from '@/util/util'
import StateLabel from '@/components/Global/StateLabel/StateLabel.vue'
<<<<<<< HEAD
import media from '@/utilities/media'
=======
import { toPluralString } from '@/utilities/strings'
>>>>>>> 0b239f17

const store = useStore()
const props = defineProps<{ item: FlowRun }>()

const start = computed(() => {
  return new Date(props.item.start_time)
})

const end = computed(() => {
  if (!props.item.end_time) {
    const date = new Date()
    date.setMinutes(date.getMinutes() + 1)
    return date
  }

  return new Date(props.item.end_time)
})

const flow_runs_filter_body: TaskRunsFilter = {
  sort: 'START_TIME_DESC',
  flow_runs: {
    id: {
      any_: [props.item.id]
    }
  },
  task_runs: {
    subflow_runs: {
      exists_: false
    }
  }
}

const flow_filter_body: FlowsFilter = {
  flow_runs: {
    id: {
      any_: [props.item.id]
    }
  }
}

const taskRunHistoryFilter = computed(() => {
  const interval = Math.floor(
    Math.max(1, (end.value.getTime() - start.value.getTime()) / 1000 / 5)
  )
  return {
    history_start: start.value.toISOString(),
    history_end: end.value.toISOString(),
    history_interval_seconds: interval,
    flow_runs: flow_runs_filter_body.flow_runs
  }
})

const queries: { [key: string]: Query } = {
  task_run_history: Api.query({
    endpoint: Endpoints.task_runs_history,
    body: taskRunHistoryFilter.value
  }),
  task_run_count: Api.query({
    endpoint: Endpoints.task_runs_count,
    body: flow_runs_filter_body
  }),
  flow: Api.query({
    endpoint: Endpoints.flows,
    body: flow_filter_body
  })
}

const duration = computed(() => {
  return stateType.value == 'pending' || stateType.value == 'scheduled'
    ? '--'
    : props.item.total_run_time
    ? secondsToApproximateString(props.item.total_run_time)
    : secondsToApproximateString(props.item.estimated_run_time)
})

const state = computed(() => {
  return props.item.state
})

const stateType = computed(() => {
  return props.item.state.type.toLowerCase()
})

const tags = computed(() => {
  return props.item.tags
})

const flow = computed(() => {
  return queries.flow?.response?.value?.[0] || {}
})

const taskRunCount = computed((): number => {
  return queries.task_run_count?.response?.value || 0
})

const taskRunHistory = computed((): Buckets => {
  return queries.task_run_history?.response.value || []
})

const crumbs = computed(() => {
  return [
    { text: flow.value?.name },
    { text: props.item.name, to: `/flow-run/${props.item.id}` }
  ]
})
</script>

<style lang="scss" scoped></style>

<style lang="scss" scoped>
@use '@/styles/components/list-item--flow-run.scss';
</style><|MERGE_RESOLUTION|>--- conflicted
+++ resolved
@@ -9,15 +9,9 @@
       </div>
     </div>
 
-<<<<<<< HEAD
     <div v-if="media.sm" class="ml-auto mr-1 nowrap">
-      <ButtonRounded disabled>
-        {{ taskRunCount }} task run{{ taskRunCount == 1 ? '' : 's' }}
-=======
-    <div v-breakpoints="'sm'" class="ml-auto mr-1 nowrap">
       <ButtonRounded class="mr-1" disabled>
         {{ taskRunCount }} task {{ toPluralString('run', taskRunCount) }}
->>>>>>> 0b239f17
       </ButtonRounded>
     </div>
 
@@ -58,11 +52,8 @@
 import { useStore } from 'vuex'
 import { secondsToApproximateString } from '@/util/util'
 import StateLabel from '@/components/Global/StateLabel/StateLabel.vue'
-<<<<<<< HEAD
 import media from '@/utilities/media'
-=======
 import { toPluralString } from '@/utilities/strings'
->>>>>>> 0b239f17
 
 const store = useStore()
 const props = defineProps<{ item: FlowRun }>()
