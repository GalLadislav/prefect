"""
Full schemas of Orion API objects.
"""

import datetime
from typing import Any, Dict, List, Optional, Union
from uuid import UUID

import coolname
from pydantic import Field, validator
from typing_extensions import Literal

import prefect.orion.schemas as schemas
from prefect.orion.utilities.schemas import ORMBaseModel, PrefectBaseModel


class Flow(ORMBaseModel):
    """An ORM representation of flow data."""

    name: str = Field(..., description="The name of the flow", example="my-flow")
    tags: List[str] = Field(
        default_factory=list,
        description="A list of flow tags",
        example=["tag-1", "tag-2"],
    )

    # relationships
    # flow_runs: List["FlowRun"] = Field(default_factory=list)
    # deployments: List["Deployment"] = Field(default_factory=list)


class FlowRunnerSettings(PrefectBaseModel):
    """
    An API schema for passing details about the flow runner.

    This schema is agnostic to the types and configuration provided by clients
    """

    type: str = Field(
        None,
        description="The type of the flow runner which can be used by the client for dispatching.",
    )
    config: dict = Field(
        None, description="The configuration for the given flow runner type."
    )

    # The following is required for composite compatibility in the ORM

    def __init__(self, type: str = None, config: dict = None, **kwargs) -> None:
        # Pydantic does not support positional arguments so they must be converted to
        # keyword arguments
        super().__init__(type=type, config=config, **kwargs)

    def __composite_values__(self):
        return self.type, self.config


class FlowRun(ORMBaseModel):
    """An ORM representation of flow run data."""

    name: str = Field(
        default_factory=lambda: coolname.generate_slug(2),
        description="The name of the flow run. Defaults to a random slug if not specified.",
        example="my-flow-run",
    )
    flow_id: UUID = Field(..., description="The id of the flow being run.")
    state_id: UUID = Field(None, description="The id of the flow run's current state.")
    deployment_id: UUID = Field(
        None,
        description="The id of the deployment associated with this flow run, if available.",
    )
    flow_version: str = Field(
        None,
        description="The version of the flow executed in this flow run.",
        example="1.0",
    )
    parameters: dict = Field(
        default_factory=dict, description="Parameters for the flow run."
    )
    idempotency_key: str = Field(
        None,
        description="An optional idempotency key for the flow run. Used to ensure the same flow run is not created multiple times.",
    )
    context: dict = Field(
        default_factory=dict,
        description="Additional context for the flow run.",
        example={"my_var": "my_val"},
    )
    empirical_policy: dict = Field(default_factory=dict)
    empirical_config: dict = Field(default_factory=dict)
    tags: List[str] = Field(
        default_factory=list,
        description="A list of tags on the flow run",
        example=["tag-1", "tag-2"],
    )
    parent_task_run_id: UUID = Field(
        None,
        description="If the flow run is a subflow, the id of the 'dummy' task in the parent flow used to track subflow state.",
    )

    state_type: schemas.states.StateType = Field(
        None, description="The type of the current flow run state."
    )
    run_count: int = Field(
        0, description="The number of times the flow run was executed."
    )

    expected_start_time: datetime.datetime = Field(
        None,
        description="The flow run's expected start time.",
    )

    next_scheduled_start_time: datetime.datetime = Field(
        None,
        description="The next time the flow run is scheduled to start.",
    )
    start_time: datetime.datetime = Field(None, description="The actual start time.")
    end_time: datetime.datetime = Field(None, description="The actual end time.")
    total_run_time: datetime.timedelta = Field(
        datetime.timedelta(0),
        description="Total run time. If the flow run was executed multiple times, the time of each run will be summed.",
    )
    estimated_run_time: datetime.timedelta = Field(
        datetime.timedelta(0), description="A real-time estimate of the total run time."
    )
    estimated_start_time_delta: datetime.timedelta = Field(
        datetime.timedelta(0),
        description="The difference between actual and expected start time.",
    )
    auto_scheduled: bool = Field(
        False, description="Whether or not the flow run was automatically scheduled."
    )
    flow_runner: FlowRunnerSettings = Field(
        None,
        description="The flow runner to use to create infrastructure to execute this flow run",
    )

    # relationships
    # flow: Flow = None
    # task_runs: List["TaskRun"] = Field(default_factory=list)
    state: schemas.states.State = Field(
        None, description="The current state of the flow run."
    )
    # parent_task_run: "TaskRun" = None

    @validator("name", pre=True)
    def set_name(cls, name):
        return name or coolname.generate_slug(2)

    def __eq__(self, other: Any) -> bool:
        """
        Check for "equality" to another flow run schema

        Estimates times are rolling and will always change with repeated queries for
        a flow run so we ignore them during equality checks.
        """
        if isinstance(other, FlowRun):
            exclude_fields = {"estimated_run_time", "estimated_start_time_delta"}
            return self.dict(exclude=exclude_fields) == other.dict(
                exclude=exclude_fields
            )
        return super().__eq__(other)


class TaskRunPolicy(PrefectBaseModel):
    """Defines of how a task run should retry."""

    max_retries: int = 0
    retry_delay_seconds: float = 0


class TaskRunInput(PrefectBaseModel):
    """
    Base class for classes that represent inputs to task runs, which
    could include, constants, parameters, or other task runs.
    """

    # freeze TaskRunInputs to allow them to be placed in sets
    class Config:
        frozen = True

    input_type: str


class TaskRunResult(TaskRunInput):
    """Represents a task run result input to another task run."""

    input_type: Literal["task_run"] = "task_run"
    id: UUID


class Parameter(TaskRunInput):
    """Represents a parameter input to a task run."""

    input_type: Literal["parameter"] = "parameter"
    name: str


class Constant(TaskRunInput):
    """Represents constant input value to a task run."""

    input_type: Literal["constant"] = "constant"
    type: str


class TaskRun(ORMBaseModel):
    """An ORM representation of task run data."""

    name: str = Field(
        default_factory=lambda: coolname.generate_slug(2), example="my-task-run"
    )
    flow_run_id: UUID = Field(..., description="The flow run id of the task run.")
    task_key: str = Field(
        ..., description="A unique identifier for the task being run."
    )
    dynamic_key: str = Field(
        ...,
        description="A dynamic key used to differentiate between multiple runs of the same task within the same flow run.",
    )
    cache_key: str = Field(
        None,
        description="An optional cache key. If a COMPLETED state associated with this cache key is found, the cached COMPLETED state will be used instead of executing the task run.",
    )
    cache_expiration: datetime.datetime = Field(
        None, description="Specifies when the cached state should expire."
    )
    task_version: str = Field(None, description="The version of the task being run.")
    empirical_policy: TaskRunPolicy = Field(
        default_factory=TaskRunPolicy,
    )
    tags: List[str] = Field(
        default_factory=list,
        description="A list of tags for the task run.",
        example=["tag-1", "tag-2"],
    )
    state_id: UUID = Field(None, description="The id of the current task run state.")
    task_inputs: Dict[str, List[Union[TaskRunResult, Parameter, Constant]]] = Field(
        default_factory=dict,
        description="Tracks the source of inputs to a task run. Used for internal bookkeeping.",
    )

    state_type: schemas.states.StateType = Field(
        None, description="The type of the current task run state."
    )
    run_count: int = Field(
        0, description="The number of times the task run has been executed."
    )

    expected_start_time: datetime.datetime = Field(
        None,
        description="The task run's expected start time.",
    )

    # the next scheduled start time will be populated
    # whenever the run is in a scheduled state
    next_scheduled_start_time: datetime.datetime = Field(
        None,
        description="The next time the task run is scheduled to start.",
    )
    start_time: datetime.datetime = Field(None, description="The actual start time.")
    end_time: datetime.datetime = Field(None, description="The actual end time.")
    total_run_time: datetime.timedelta = Field(
        datetime.timedelta(0),
        description="Total run time. If the task run was executed multiple times, the time of each run will be summed.",
    )
    estimated_run_time: datetime.timedelta = Field(
        datetime.timedelta(0), description="A real-time estimate of total run time."
    )
    estimated_start_time_delta: datetime.timedelta = Field(
        datetime.timedelta(0),
        description="The difference between actual and expected start time.",
    )

    # relationships
    # flow_run: FlowRun = None
    # subflow_runs: List[FlowRun] = Field(default_factory=list)
    state: schemas.states.State = Field(None, description="The current task run state.")

    @validator("name", pre=True)
    def set_name(cls, name):
        return name or coolname.generate_slug(2)


class Deployment(ORMBaseModel):
    """An ORM representation of deployment data."""

    name: str = Field(..., description="The name of the deployment.")
    flow_id: UUID = Field(
        ..., description="The flow id associated with the deployment."
    )
    flow_data: schemas.data.DataDocument = Field(
        ..., description="A data document representing the flow code to execute."
    )
    schedule: schemas.schedules.SCHEDULE_TYPES = Field(
        None, description="A schedule for the deployment."
    )
    is_schedule_active: bool = Field(
        True, description="Whether or not the deployment schedule is active."
    )
    parameters: Dict[str, Any] = Field(
        default_factory=dict,
        description="Parameters for flow runs scheduled by the deployment.",
    )
    tags: List[str] = Field(
        default_factory=list,
        description="A list of tags for the deployment",
        example=["tag-1", "tag-2"],
    )

    flow_runner: FlowRunnerSettings = Field(
        None,
        description="The flow runner to assign to flow runs associated with this deployment.",
    )

    # flow: Flow = None


class ConcurrencyLimit(ORMBaseModel):
    """An ORM representation of a concurrency limit."""

    tag: str = Field(..., description="A tag the concurrency limit is applied to.")
    concurrency_limit: int = Field(..., description="The concurrency limit.")
    active_slots: List[UUID] = Field(
        default_factory=list,
        description="A list of active run ids using a concurrency slot",
    )


<<<<<<< HEAD
class BlockData(ORMBaseModel):
    """An ORM representation of block data."""

    name: str = Field(..., description="The block data identifier")
    blockref: str = Field(..., description="A reference to a registered BlockAPI")
    data: dict = Field(default_factory=dict, description="Data used by a BlockAPI")
=======
class SavedSearchFilter(PrefectBaseModel):
    """A filter for a saved search model"""

    object: str = Field(..., description="The object over which to filter.")
    property: str = Field(
        ..., description="The property of the object on which to filter."
    )
    type: str = Field(..., description="TODO")
    operation: str = Field(..., description="TODO")
    value: str = Field(..., description="TODO")
>>>>>>> f03800cf


class SavedSearch(ORMBaseModel):
    """An ORM representation of saved search data. Represents a set of filter criteria."""

    name: str = Field(..., description="The name of the saved search.")
    filters: List[SavedSearchFilter] = Field(
        default_factory=list, description="The filter set for the saved search."
    )


class Log(ORMBaseModel):
    """An ORM representation of log data."""

    name: str = Field(..., description="The logger name.")
    level: int = Field(..., description="The log level.")
    message: str = Field(..., description="The log message.")
    timestamp: datetime.datetime = Field(..., description="The log timestamp.")
    flow_run_id: UUID = Field(
        ..., description="The flow run ID associated with the log."
    )
    task_run_id: Optional[UUID] = Field(
        None, description="The task run ID associated with the log."
    )


Flow.update_forward_refs()
FlowRun.update_forward_refs()<|MERGE_RESOLUTION|>--- conflicted
+++ resolved
@@ -326,14 +326,14 @@
     )
 
 
-<<<<<<< HEAD
 class BlockData(ORMBaseModel):
     """An ORM representation of block data."""
 
     name: str = Field(..., description="The block data identifier")
     blockref: str = Field(..., description="A reference to a registered BlockAPI")
     data: dict = Field(default_factory=dict, description="Data used by a BlockAPI")
-=======
+
+
 class SavedSearchFilter(PrefectBaseModel):
     """A filter for a saved search model"""
 
@@ -344,7 +344,6 @@
     type: str = Field(..., description="TODO")
     operation: str = Field(..., description="TODO")
     value: str = Field(..., description="TODO")
->>>>>>> f03800cf
 
 
 class SavedSearch(ORMBaseModel):
