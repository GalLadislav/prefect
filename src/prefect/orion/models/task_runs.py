"""
Functions for interacting with task run ORM objects.
Intended for internal use by the Orion API.
"""

import contextlib
from typing import List
from uuid import UUID

import pendulum
import sqlalchemy as sa
from sqlalchemy import delete, select

from prefect.orion import models, schemas
<<<<<<< HEAD
from prefect.orion.models import orm
from prefect.orion.orchestration.policies import BaseOrchestrationPolicy, NullPolicy
=======
from prefect.orion.orchestration.core_policy import CoreTaskPolicy
>>>>>>> 7e0a6d4d
from prefect.orion.orchestration.global_policy import GlobalTaskPolicy
from prefect.orion.orchestration.rules import (
    OrchestrationResult,
    TaskOrchestrationContext,
)
from prefect.orion.database.dependencies import inject_db
from prefect.orion.database.interface import OrionDBInterface


@inject_db
async def create_task_run(
    session: sa.orm.Session, task_run: schemas.core.TaskRun, db: OrionDBInterface
):
    """
    Creates a new task run.

    If a task run with the same flow_run_id, task_key, and dynamic_key already exists,
    the existing task run will be returned. If the provided task run has a state
    attached, it will also be created.

    Args:
        session: a database session
        task_run: a task run model

    Returns:
        db.TaskRun: the newly-created or existing task run
    """

    now = pendulum.now("UTC")

    # if a dynamic key exists, we need to guard against conflicts
    insert_stmt = (
        (await db.insert(db.TaskRun))
        .values(**task_run.dict(shallow=True, exclude={"state"}, exclude_unset=True))
        .on_conflict_do_nothing(
            index_elements=db.task_run_unique_upsert_columns,
        )
    )
    await session.execute(insert_stmt)

    query = (
        sa.select(db.TaskRun)
        .where(
            sa.and_(
                db.TaskRun.flow_run_id == task_run.flow_run_id,
                db.TaskRun.task_key == task_run.task_key,
                db.TaskRun.dynamic_key == task_run.dynamic_key,
            )
        )
        .limit(1)
        .execution_options(populate_existing=True)
    )
    result = await session.execute(query)
    model = result.scalar()

    if model.created >= now and task_run.state:
        await models.task_runs.set_task_run_state(
            session=session,
            task_run_id=model.id,
            state=task_run.state,
            force=True,
        )
    return model


@inject_db
async def read_task_run(
    session: sa.orm.Session, task_run_id: UUID, db: OrionDBInterface
):
    """
    Read a task run by id.

    Args:
        session: a database session
        task_run_id: the task run id

    Returns:
        db.TaskRun: the task run
    """

    model = await session.get(db.TaskRun, task_run_id)
    return model


@inject_db
async def _apply_task_run_filters(
    query,
    db: OrionDBInterface,
    flow_filter: schemas.filters.FlowFilter = None,
    flow_run_filter: schemas.filters.FlowRunFilter = None,
    task_run_filter: schemas.filters.TaskRunFilter = None,
    deployment_filter: schemas.filters.DeploymentFilter = None,
):
    """
    Applies filters to a task run query as a combination of EXISTS subqueries.
    """

    if task_run_filter:
        query = query.where(task_run_filter.as_sql_filter())

    if flow_filter or flow_run_filter or deployment_filter:
        exists_clause = select(db.FlowRun).where(
            db.FlowRun.id == db.TaskRun.flow_run_id
        )

        if flow_run_filter:
            exists_clause = exists_clause.where(flow_run_filter.as_sql_filter())

        if flow_filter:
            exists_clause = exists_clause.join(
                db.Flow,
                db.Flow.id == db.FlowRun.flow_id,
            ).where(flow_filter.as_sql_filter())

        if deployment_filter:
            exists_clause = exists_clause.join(
                db.Deployment,
                db.Deployment.id == db.FlowRun.deployment_id,
            ).where(deployment_filter.as_sql_filter())

        query = query.where(exists_clause.exists())

    return query


@inject_db
async def read_task_runs(
    session: sa.orm.Session,
    db: OrionDBInterface,
    flow_filter: schemas.filters.FlowFilter = None,
    flow_run_filter: schemas.filters.FlowRunFilter = None,
    task_run_filter: schemas.filters.TaskRunFilter = None,
    deployment_filter: schemas.filters.DeploymentFilter = None,
    offset: int = None,
    limit: int = None,
    sort: schemas.sorting.TaskRunSort = schemas.sorting.TaskRunSort.ID_DESC,
):
    """
    Read task runs.

    Args:
        session: a database session
        flow_filter: only select task runs whose flows match these filters
        flow_run_filter: only select task runs whose flow runs match these filters
        task_run_filter: only select task runs that match these filters
        deployment_filter: only select task runs whose deployments match these filters
        offset: Query offset
        limit: Query limit
        sort: Query sort

    Returns:
        List[db.TaskRun]: the task runs
    """

    query = select(db.TaskRun).order_by(sort.as_sql_sort())

    query = await _apply_task_run_filters(
        query,
        flow_filter=flow_filter,
        flow_run_filter=flow_run_filter,
        task_run_filter=task_run_filter,
        deployment_filter=deployment_filter,
        db=db,
    )

    if offset is not None:
        query = query.offset(offset)

    if limit is not None:
        query = query.limit(limit)

    result = await session.execute(query)
    return result.scalars().unique().all()


@inject_db
async def count_task_runs(
    session: sa.orm.Session,
    db: OrionDBInterface,
    flow_filter: schemas.filters.FlowFilter = None,
    flow_run_filter: schemas.filters.FlowRunFilter = None,
    task_run_filter: schemas.filters.TaskRunFilter = None,
    deployment_filter: schemas.filters.DeploymentFilter = None,
) -> int:
    """
    Count task runs.

    Args:
        session: a database session
        flow_filter: only count task runs whose flows match these filters
        flow_run_filter: only count task runs whose flow runs match these filters
        task_run_filter: only count task runs that match these filters
        deployment_filter: only count task runs whose deployments match these filters
    Returns:
        int: count of task runs
    """

    query = select(sa.func.count(sa.text("*"))).select_from(db.TaskRun)

    query = await _apply_task_run_filters(
        query,
        flow_filter=flow_filter,
        flow_run_filter=flow_run_filter,
        task_run_filter=task_run_filter,
        deployment_filter=deployment_filter,
        db=db,
    )

    result = await session.execute(query)
    return result.scalar()


@inject_db
async def delete_task_run(
    session: sa.orm.Session, task_run_id: UUID, db: OrionDBInterface
) -> bool:
    """
    Delete a task run by id.

    Args:
        session: a database session
        task_run_id: the task run id to delete

    Returns:
        bool: whether or not the task run was deleted
    """

    result = await session.execute(
        delete(db.TaskRun).where(db.TaskRun.id == task_run_id)
    )
    return result.rowcount > 0


async def set_task_run_state(
    session: sa.orm.Session,
    task_run_id: UUID,
    state: schemas.states.State,
    force: bool = False,
<<<<<<< HEAD
    task_policy: BaseOrchestrationPolicy = None,
) -> orm.TaskRunState:
=======
):
>>>>>>> 7e0a6d4d
    """
    Creates a new orchestrated task run state.

    Setting a new state on a run is the one of the principal actions that is governed by
    Orion's orchestration logic. Setting a new run state will not guarantee creation,
    but instead trigger orchestration rules to govern the proposed `state` input. If
    the state is considered valid, it will be written to the database. Otherwise, a
    it's possible a different state, or no state, will be created. A `force` flag is
    supplied to bypass a subset of orchestration logic.

    Args:
        session: a database session
        task_run_id: the task run id
        state: a task run state model
        force: if False, orchestration rules will be applied that may alter or prevent
            the state transition. If True, orchestration rules are not applied.

    Returns:
        OrchestrationResult object
    """

    # load the task run
    run = await models.task_runs.read_task_run(session=session, task_run_id=task_run_id)

    if not run:
        raise ValueError(f"Invalid task run: {task_run_id}")

    initial_state = run.state.as_state() if run.state else None
    initial_state_type = initial_state.type if initial_state else None
    proposed_state_type = state.type if state else None
    intended_transition = (initial_state_type, proposed_state_type)

    if force or task_policy is None:
        task_policy = NullPolicy

    orchestration_rules = task_policy.compile_transition_rules(*intended_transition)
    global_rules = GlobalTaskPolicy.compile_transition_rules(*intended_transition)

    context = TaskOrchestrationContext(
        session=session,
        run=run,
        initial_state=initial_state,
        proposed_state=state,
    )

    # apply orchestration rules and create the new task run state
    async with contextlib.AsyncExitStack() as stack:
        for rule in orchestration_rules:
            context = await stack.enter_async_context(
                rule(context, *intended_transition)
            )

        for rule in global_rules:
            context = await stack.enter_async_context(rule(context))

        await context.validate_proposed_state()

    await session.flush()

    result = OrchestrationResult(
        state=context.validated_state,
        status=context.response_status,
        details=context.response_details,
    )

    return result<|MERGE_RESOLUTION|>--- conflicted
+++ resolved
@@ -12,12 +12,8 @@
 from sqlalchemy import delete, select
 
 from prefect.orion import models, schemas
-<<<<<<< HEAD
-from prefect.orion.models import orm
 from prefect.orion.orchestration.policies import BaseOrchestrationPolicy, NullPolicy
-=======
 from prefect.orion.orchestration.core_policy import CoreTaskPolicy
->>>>>>> 7e0a6d4d
 from prefect.orion.orchestration.global_policy import GlobalTaskPolicy
 from prefect.orion.orchestration.rules import (
     OrchestrationResult,
@@ -256,12 +252,8 @@
     task_run_id: UUID,
     state: schemas.states.State,
     force: bool = False,
-<<<<<<< HEAD
     task_policy: BaseOrchestrationPolicy = None,
-) -> orm.TaskRunState:
-=======
-):
->>>>>>> 7e0a6d4d
+):
     """
     Creates a new orchestrated task run state.
 
