--- conflicted
+++ resolved
@@ -142,17 +142,12 @@
         )
         await session.commit()
 
-<<<<<<< HEAD
         flow_filter = dict(
             flows=schemas.filters.FlowFilter(
                 name=schemas.filters.FlowFilterName(any_=["my-flow-1"])
             ).dict(json_compatible=True)
         )
-        response = await client.get("/flows/", json=flow_filter)
-=======
-        flow_filter = {"flows": {"names": ["my-flow-1"]}}
         response = await client.post("/flows/filter/", json=flow_filter)
->>>>>>> 489b9888
         assert response.status_code == 200
         assert len(response.json()) == 1
         assert UUID(response.json()[0]["id"]) == flow_1.id
@@ -171,18 +166,13 @@
         )
         await session.commit()
 
-<<<<<<< HEAD
         flow_filter = dict(
             flow_runs=schemas.filters.FlowRunFilter(
                 id=schemas.filters.FlowRunFilterId(any_=[flow_run_1.id])
             ).dict(json_compatible=True)
         )
 
-        response = await client.get("/flows/", json=flow_filter)
-=======
-        flow_filter = {"flow_runs": {"ids": [str(flow_run_1.id)]}}
         response = await client.post("/flows/filter/", json=flow_filter)
->>>>>>> 489b9888
         assert response.status_code == 200
         assert len(response.json()) == 1
         assert UUID(response.json()[0]["id"]) == flow_1.id
@@ -207,18 +197,12 @@
         )
         await session.commit()
 
-<<<<<<< HEAD
         flow_filter = dict(
             task_runs=schemas.filters.TaskRunFilter(
                 id=schemas.filters.TaskRunFilterId(any_=[task_run_1.id])
             ).dict(json_compatible=True)
         )
-
-        response = await client.get("/flows/", json=flow_filter)
-=======
-        flow_filter = {"task_runs": {"ids": [str(task_run_1.id)]}}
         response = await client.post("/flows/filter/", json=flow_filter)
->>>>>>> 489b9888
         assert response.status_code == 200
         assert len(response.json()) == 1
         assert UUID(response.json()[0]["id"]) == flow_1.id
