--- conflicted
+++ resolved
@@ -126,11 +126,7 @@
     async def test_flow_run_state_relationship_query_matches_current_data(
         self, many_flow_run_states, session
     ):
-<<<<<<< HEAD
-        query = sa.select(orm.FlowRun).filter(
-=======
         query = sa.select(orm.FlowRun).where(
->>>>>>> ffc04f87
             orm.FlowRun.state.has(
                 orm.FlowRunState.type == schemas.states.StateType.COMPLETED
             )
@@ -141,11 +137,7 @@
     async def test_flow_run_state_relationship_query_doesnt_match_old_data(
         self, many_flow_run_states, session
     ):
-<<<<<<< HEAD
-        query = sa.select(orm.FlowRun.id).filter(
-=======
         query = sa.select(orm.FlowRun.id).where(
->>>>>>> ffc04f87
             orm.FlowRun.state.has(
                 orm.FlowRunState.type == schemas.states.StateType.RUNNING
             )
@@ -157,11 +149,7 @@
         self, flow, many_flow_run_states, session
     ):
         # the flow runs are most recently in a Completed state
-<<<<<<< HEAD
-        match_query = sa.select(sa.func.count(orm.FlowRun.id)).filter(
-=======
         match_query = sa.select(sa.func.count(orm.FlowRun.id)).where(
->>>>>>> ffc04f87
             orm.FlowRun.flow_id == flow.id,
             orm.FlowRun.state.has(
                 orm.FlowRunState.type == schemas.states.StateType.COMPLETED
@@ -282,11 +270,7 @@
     async def test_task_run_state_relationship_query_matches_current_data(
         self, many_task_run_states, session
     ):
-<<<<<<< HEAD
-        query = sa.select(orm.TaskRun).filter(
-=======
         query = sa.select(orm.TaskRun).where(
->>>>>>> ffc04f87
             orm.TaskRun.state.has(
                 orm.TaskRunState.type == schemas.states.StateType.COMPLETED
             )
@@ -297,11 +281,7 @@
     async def test_task_run_state_relationship_query_doesnt_match_old_data(
         self, many_task_run_states, session
     ):
-<<<<<<< HEAD
-        query = sa.select(orm.TaskRun.id).filter(
-=======
         query = sa.select(orm.TaskRun.id).where(
->>>>>>> ffc04f87
             orm.TaskRun.state.has(
                 orm.TaskRunState.type == schemas.states.StateType.RUNNING
             )
@@ -313,11 +293,7 @@
         self, flow_run, many_task_run_states, session
     ):
         # the task runs are most recently in a completed state
-<<<<<<< HEAD
-        match_query = sa.select(sa.func.count(orm.TaskRun.id)).filter(
-=======
         match_query = sa.select(sa.func.count(orm.TaskRun.id)).where(
->>>>>>> ffc04f87
             orm.TaskRun.flow_run_id == flow_run.id,
             orm.TaskRun.state.has(
                 orm.TaskRunState.type == schemas.states.StateType.COMPLETED
