--- conflicted
+++ resolved
@@ -1,10 +1,5 @@
-<<<<<<< HEAD
 aiosqlite>=0.17.0, < 0.18
-asyncpg >= 0.23, <0.24
-=======
-aiosqlite==0.17.0
 asyncpg >= 0.23, < 0.25
->>>>>>> 6b4f596e
 cloudpickle >= 1.0, < 2.0
 croniter >= 1.0, <2.0
 distributed >= 2021.7.2
